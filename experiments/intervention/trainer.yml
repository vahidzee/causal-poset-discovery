--- conflicted
+++ resolved
@@ -27,8 +27,4 @@
 logger:
   class_path: lightning.pytorch.loggers.WandbLogger
   init_args:
-<<<<<<< HEAD
-    project: interventions
-=======
-    project: smart-trainer
->>>>>>> b327d6c2
+    project: smart-trainer