import argparse
from functools import partial
from pathlib import Path
import os, sys

import pandas as pd
import wandb
import yaml

<<<<<<< HEAD
from src.methods.cam import CAM
from src.methods.score import Score
from src.methods.permutohedron import Permutohedron
from src.methods.var import Var
from src.methods.lsnm import LSNM

=======
from source.methods.cam import CAM
from source.methods.score import Score
from source.methods.permutohedron import Permutohedron
>>>>>>> f8cd6215

sys.path.append("..")

_DIR = os.path.dirname(os.path.abspath(__file__))
_REAL_WORLD_DIR = os.path.join(_DIR, "../experiments/data/real-world/")
_SYNTHETIC_DIR = os.path.join(_DIR, "../experiments/data/synthetic-cherry-picked/")

_RESULTS_FILE = "baseline_results.csv"
_RESULTS_STRUCTURE_FILE = "baseline_structure_results.csv"


def build_args():
    parser = argparse.ArgumentParser()
    parser.add_argument("--sweep_id", required=False, type=str)
    parser.add_argument("--project", required=False, type=str)
    parser.add_argument("--baseline", default="CAM", type=str)
    parser.add_argument("--seed", default=42, type=int)
    parser.add_argument("--data_type", default="synthetic", type=str)
    parser.add_argument("--data_num", default=0, type=int)
    parser.add_argument("--DAG", action="store_true")
    parser.add_argument("--linear", action="store_true")
    parser.add_argument("--standard", action="store_true")
    parser.add_argument("--permu_sp_map", action="store_true")
    parser.add_argument("--permu_joint", action="store_true")
    parser.add_argument("--default_root_dir", type=str)
    args = parser.parse_args()

    args.default_root_dir = (
        os.path.join(_DIR, "results") if args.default_root_dir is None else Path(args.default_root_dir)
    )
    return args


def get_data_config(data_type, data_num):
    if data_type == "synthetic":
        paths = Path(_SYNTHETIC_DIR).glob("*.yaml")
    elif data_type == "syntren":
        paths = Path(_REAL_WORLD_DIR).glob("data-syntren-*.yaml")
    else:
        paths = Path(_REAL_WORLD_DIR).glob("data-sachs.yaml")
    paths = sorted(list(paths))
    data_path = paths[data_num]
    data_config = yaml.load(open(data_path, "r"), Loader=yaml.FullLoader)["init_args"]
    data_name = str(data_path).split("/")[-1].split(".")[0]
    return data_config, data_name


def save_results(args, results_dict):
    file_path = _RESULTS_STRUCTURE_FILE if args.DAG else _RESULTS_FILE
    csv_file = os.path.join(args.default_root_dir, file_path)
    if not os.path.exists(csv_file):
        pd.DataFrame([results_dict]).to_csv(csv_file, index=False)
    else:
        df = pd.read_csv(csv_file)
        df.loc[len(df.index)] = results_dict
        df.to_csv(csv_file, index=False)


def run_baseline(args, wandb_mode=None):
    wandb_mode = "online" if wandb_mode is None else wandb_mode
    wandb.init(project=args.project, mode=wandb_mode)
    config = vars(args)
    config.update(wandb.config)

    data_config, data_name = get_data_config(args.data_type, args.data_num)
    linear = args.linear
<<<<<<< HEAD
    baseline_cls = {'CAM': CAM, 'Score': Score, 'biLSNM': LSNM,
                    'Permutohedron': Permutohedron, 'VarSort': Var}[args.baseline]
    baseline_args = {'CAM': {'linear': linear, 'standardize': args.standard},
                     'Score': {'standardize': args.standard},
                     'Permutohedron': {'linear': linear, 'seed': args.seed, 'sp_map': args.permu_sp_map,
                                       'standardize': args.standard, 'joint': args.permu_joint},
                     'biLSNM': {'neural_network': not linear, 'standardize': args.standard},
                     'VarSort': {'standardize': args.standard}}[args.baseline]

    log = {'name': data_name, 'baseline': args.baseline, 'seed': args.seed, 'linear': linear, 'standard': args.standard, 'permu_sp_map': args.permu_sp_map, 'permu_joint': args.permu_joint}
=======
    baseline_cls = {"CAM": CAM, "Score": Score, "Permutohedron": Permutohedron}[args.baseline]
    baseline_args = {
        "CAM": {"linear": linear, "standardize": args.standard},
        "Score": {"standardize": args.standard},
        "Permutohedron": {
            "linear": linear,
            "seed": args.seed,
            "sp_map": args.permu_sp_map,
            "standardize": args.standard,
            "joint": args.permu_joint,
        },
    }[args.baseline]

    log = {"name": data_name, "baseline": args.baseline, "seed": args.seed, "linear": linear}
    print(args)
>>>>>>> f8cd6215
    wandb.log(log)
    dataset_args = data_config["dataset_args"] if "dataset_args" in data_config else None
    baseline = baseline_cls(dataset=data_config["dataset"], dataset_args=dataset_args, **baseline_args)
    result = baseline.evaluate(structure=args.DAG)
    final_results = {**log, **result}
    wandb.log(final_results)
    save_results(args, final_results)


if __name__ == "__main__":
    the_args = build_args()
    func_to_call = partial(run_baseline, args=the_args)

    if the_args.sweep_id and the_args.project:
        wandb.agent(the_args.sweep_id, project=the_args.project, count=1, function=func_to_call)
    else:
<<<<<<< HEAD
        func_to_call(wandb_mode='disabled')
``
=======
        func_to_call(wandb_mode="disabled")
>>>>>>> f8cd6215
<|MERGE_RESOLUTION|>--- conflicted
+++ resolved
@@ -7,18 +7,11 @@
 import wandb
 import yaml
 
-<<<<<<< HEAD
-from src.methods.cam import CAM
-from src.methods.score import Score
-from src.methods.permutohedron import Permutohedron
-from src.methods.var import Var
-from src.methods.lsnm import LSNM
-
-=======
+from source.methods.var import Var
+from source.methods.lsnm import LSNM
 from source.methods.cam import CAM
 from source.methods.score import Score
 from source.methods.permutohedron import Permutohedron
->>>>>>> f8cd6215
 
 sys.path.append("..")
 
@@ -85,7 +78,6 @@
 
     data_config, data_name = get_data_config(args.data_type, args.data_num)
     linear = args.linear
-<<<<<<< HEAD
     baseline_cls = {'CAM': CAM, 'Score': Score, 'biLSNM': LSNM,
                     'Permutohedron': Permutohedron, 'VarSort': Var}[args.baseline]
     baseline_args = {'CAM': {'linear': linear, 'standardize': args.standard},
@@ -96,23 +88,6 @@
                      'VarSort': {'standardize': args.standard}}[args.baseline]
 
     log = {'name': data_name, 'baseline': args.baseline, 'seed': args.seed, 'linear': linear, 'standard': args.standard, 'permu_sp_map': args.permu_sp_map, 'permu_joint': args.permu_joint}
-=======
-    baseline_cls = {"CAM": CAM, "Score": Score, "Permutohedron": Permutohedron}[args.baseline]
-    baseline_args = {
-        "CAM": {"linear": linear, "standardize": args.standard},
-        "Score": {"standardize": args.standard},
-        "Permutohedron": {
-            "linear": linear,
-            "seed": args.seed,
-            "sp_map": args.permu_sp_map,
-            "standardize": args.standard,
-            "joint": args.permu_joint,
-        },
-    }[args.baseline]
-
-    log = {"name": data_name, "baseline": args.baseline, "seed": args.seed, "linear": linear}
-    print(args)
->>>>>>> f8cd6215
     wandb.log(log)
     dataset_args = data_config["dataset_args"] if "dataset_args" in data_config else None
     baseline = baseline_cls(dataset=data_config["dataset"], dataset_args=dataset_args, **baseline_args)
@@ -129,9 +104,4 @@
     if the_args.sweep_id and the_args.project:
         wandb.agent(the_args.sweep_id, project=the_args.project, count=1, function=func_to_call)
     else:
-<<<<<<< HEAD
-        func_to_call(wandb_mode='disabled')
-``
-=======
-        func_to_call(wandb_mode="disabled")
->>>>>>> f8cd6215
+        func_to_call(wandb_mode='disabled')