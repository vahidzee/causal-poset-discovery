--- conflicted
+++ resolved
@@ -57,11 +57,7 @@
         Returns:
             A dictionary of evaluation metrics
         """
-<<<<<<< HEAD
-        estimated_order = self.estimate_order()  # TODO: why reverse?
-=======
         estimated_order = self.estimate_order()
->>>>>>> 89d74e8b
         # count the number of backward edges
         backward_count = count_backward(estimated_order, self.dataset.dag)
         # compute the backward relative penalty
