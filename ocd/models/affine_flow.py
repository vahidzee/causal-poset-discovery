--- conflicted
+++ resolved
@@ -32,11 +32,7 @@
     ):
         super().__init__()
         self.base_distribution = dy.get_value(base_distribution)(**(base_distribution_args or dict()))
-<<<<<<< HEAD
-        self.elementwise_perm = elementwise_perm
         self.in_features = in_features
-=======
->>>>>>> 60ba7bda
         # instantiate flows
         for _ in range(num_transforms):
             self.append(
