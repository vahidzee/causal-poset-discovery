--- conflicted
+++ resolved
@@ -82,10 +82,7 @@
         training_module: th.Optional[TrainingModule] = None,
         **kwargs
     ):
-<<<<<<< HEAD
-=======
         num_samples = inputs.shape[0]
->>>>>>> 2220c95b
         # sample latent permutation
         latent_permutation, gumbel_noise = None, None
         if self.permutation_model is not None and permute:
@@ -93,19 +90,13 @@
                 inputs=inputs, num_samples=inputs.shape[0], soft=soft, return_noise=True, **kwargs
             )
 
-<<<<<<< HEAD
         if training_module is not None:
             training_module.remember(inputs=inputs)
             training_module.remember(perm_mat=latent_permutation)
         log_prob = self.flow.log_prob(inputs, perm_mat=latent_permutation)
         if training_module is not None:
             training_module.remember(log_prob=log_prob)
-=======
-        training_module.remember(inputs=inputs)
-        training_module.remember(perm_mat=latent_permutation)
-        log_prob = self.flow.log_prob(inputs, perm_mat=latent_permutation)
-        training_module.remember(log_prob=log_prob)
->>>>>>> 2220c95b
+
 
         # return log_prob, noise_prob, prior (if requested)
         results = dict(log_prob=log_prob) if return_log_prob else dict()
