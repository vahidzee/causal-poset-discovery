--- conflicted
+++ resolved
@@ -1,710 +1,644 @@
 {
- "cells": [
-  {
-   "cell_type": "markdown",
-   "metadata": {},
-   "source": [
-    "# Sanity checks\n",
-    "\n",
-    "Here we will perform a bunch of sanity checks on the model to see if its working as desired or not."
-   ]
-  },
-  {
-   "cell_type": "markdown",
-   "metadata": {},
-   "source": [
-    "### Checking optimal log-likelihoods per permutation\n",
-    "\n",
-    "For the end-to-end model of learning both causal ordering as well as the model parameters to work, different permutations should produce different log-likelihoods with the optimal permutation producing the best likelihood possible."
-   ]
-  },
-  {
-   "cell_type": "code",
-   "execution_count": 1,
-   "metadata": {},
-   "outputs": [],
-   "source": [
-    "%load_ext autoreload"
-   ]
-  },
-  {
-   "cell_type": "code",
-   "execution_count": 2,
-   "metadata": {},
-   "outputs": [],
-   "source": [
-    "%autoreload 2\n",
-    "import sys\n",
-    "sys.path.append('..')\n",
-    "\n",
-    "\n",
-    "# setup data\n",
-    "from ocd.data import CausalDataModule\n",
-    "import dycode\n",
-    "import torch\n",
-    "\n",
-    "# setup model\n",
-    "import lightning\n",
-    "import lightning.pytorch.callbacks\n",
-    "from ocd.training import OrderedTrainingModule\n",
-    "\n",
-    "\n",
-    "dm = CausalDataModule(\n",
-    "    name=\"asia\",  # small dataset asia\n",
-    "    observation_size=4096,  # number of observation samples\n",
-    "    intervention_size=256,  # set to 0 for no intervention\n",
-    "    batch_size=64,\n",
-    "    num_workers=0,  # set to 0 for no multiprocessing\n",
-    "    val_size=0,  # 10% of data for validation, or use int for exact number of samples, set to 0 for no validation\n",
-    "    pin_memory=True,  # set to True for faster data transfer to GPU (if available)\n",
-    ")\n",
-    "dm.setup(\"fit\")\n",
-    "\n",
-    "\n",
-    "# Extract the category sizes\n",
-    "in_features = dm.train_data[0].features_values\n"
-   ]
-  },
-  {
-   "cell_type": "markdown",
-   "metadata": {},
-   "source": [
-    "Setup a fixed permutation below and train the model. You can use the following options:\n",
-    "* `whole`: This will simply run the algorithm.\n",
-    "* `correct_order`: This will do a topological sort on the correct DAG and feed that to the model. We hope to gain the best likelihood using this.\n",
-    "* `seed`: This will be an integer value used to perform"
-   ]
-  },
-  {
-   "cell_type": "code",
-   "execution_count": 3,
-   "metadata": {},
-   "outputs": [
-    {
-     "name": "stdout",
-     "output_type": "stream",
-     "text": [
-      "permutations being used:\n",
-      "\n",
-      "[0, 4, 7, 5, 1, 6, 3, 2] backward score: 0.25\n",
-      "[1, 0, 2, 5, 3, 4, 6, 7] backward score: 0.5\n",
-      "[6, 7, 5, 3, 4, 0, 1, 2] backward score: 0.375\n",
-      "[6, 0, 4, 3, 7, 1, 5, 2] backward score: 0.375\n",
-      "[2, 5, 3, 1, 0, 6, 4, 7] backward score: 0.5\n",
-      "[5, 4, 1, 0, 6, 3, 2, 7] backward score: 0.0\n"
-     ]
-    }
+   "cells": [
+      {
+         "cell_type": "markdown",
+         "metadata": {},
+         "source": [
+            "# Sanity checks\n",
+            "\n",
+            "Here we will perform a bunch of sanity checks on the model to see if its working as desired or not."
+         ]
+      },
+      {
+         "cell_type": "markdown",
+         "metadata": {},
+         "source": [
+            "### Checking optimal log-likelihoods per permutation\n",
+            "\n",
+            "For the end-to-end model of learning both causal ordering as well as the model parameters to work, different permutations should produce different log-likelihoods with the optimal permutation producing the best likelihood possible."
+         ]
+      },
+      {
+         "cell_type": "code",
+         "execution_count": 1,
+         "metadata": {},
+         "outputs": [],
+         "source": [
+            "%load_ext autoreload"
+         ]
+      },
+      {
+         "cell_type": "code",
+         "execution_count": 2,
+         "metadata": {},
+         "outputs": [],
+         "source": [
+            "%autoreload 2\n",
+            "import sys\n",
+            "sys.path.append('..')\n",
+            "\n",
+            "\n",
+            "# setup data\n",
+            "from ocd.data import CausalDataModule\n",
+            "import dycode\n",
+            "import torch\n",
+            "\n",
+            "# setup model\n",
+            "import lightning\n",
+            "import lightning.pytorch.callbacks\n",
+            "from ocd.training import OrderedTrainingModule\n",
+            "\n",
+            "\n",
+            "dm = CausalDataModule(\n",
+            "    name=\"asia\",  # small dataset asia\n",
+            "    observation_size=4096,  # number of observation samples\n",
+            "    intervention_size=256,  # set to 0 for no intervention\n",
+            "    batch_size=64,\n",
+            "    num_workers=0,  # set to 0 for no multiprocessing\n",
+            "    val_size=0,  # 10% of data for validation, or use int for exact number of samples, set to 0 for no validation\n",
+            "    pin_memory=True,  # set to True for faster data transfer to GPU (if available)\n",
+            ")\n",
+            "dm.setup(\"fit\")\n",
+            "\n",
+            "\n",
+            "# Extract the category sizes\n",
+            "in_features = dm.train_data[0].features_values\n"
+         ]
+      },
+      {
+         "cell_type": "markdown",
+         "metadata": {},
+         "source": [
+            "Setup a fixed permutation below and train the model. You can use the following options:\n",
+            "* `whole`: This will simply run the algorithm.\n",
+            "* `correct_order`: This will do a topological sort on the correct DAG and feed that to the model. We hope to gain the best likelihood using this.\n",
+            "* `seed`: This will be an integer value used to perform"
+         ]
+      },
+      {
+         "cell_type": "code",
+         "execution_count": 3,
+         "metadata": {},
+         "outputs": [
+            {
+               "name": "stdout",
+               "output_type": "stream",
+               "text": [
+                  "permutations being used:\n",
+                  "\n",
+                  "[0, 4, 7, 5, 1, 6, 3, 2] backward score: 0.25\n",
+                  "[1, 0, 2, 5, 3, 4, 6, 7] backward score: 0.5\n",
+                  "[6, 7, 5, 3, 4, 0, 1, 2] backward score: 0.375\n",
+                  "[6, 0, 4, 3, 7, 1, 5, 2] backward score: 0.375\n",
+                  "[2, 5, 3, 1, 0, 6, 4, 7] backward score: 0.5\n",
+                  "[5, 4, 1, 0, 6, 3, 2, 7] backward score: 0.0\n"
+               ]
+            }
+         ],
+         "source": [
+            "import random\n",
+            "from ocd.utils import topological_sort\n",
+            "from ocd.evaluation import backward_score\n",
+            "\n",
+            "# Set to false if you want a quick run using the whole model\n",
+            "prompt = True\n",
+            "\n",
+            "# Set the permutation to be used, use the seed to switch between permutations\n",
+            "\n",
+            "prompt_text = \"[LIST OF INTEGERS] create a set of random permutations that is fixed and obtained from the input seeds. (camma seperated)\\n\"\n",
+            "prompt_text += \"When you enter seed=0 it will produce the correct ordering\\n\"\n",
+            "prompt_text += \"Enter option: \"\n",
+            "resp = 'whole' if not prompt else input(prompt_text)\n",
+            "\n",
+            "# perform trimming on a string x to remove all spaces\n",
+            "seeds = [int(x.replace(' ', '')) for x in resp.split(',')]\n",
+            "print(\"permutations being used:\\n\")\n",
+            "FIXED_PERMUTATION = {}\n",
+            "for seed in seeds:\n",
+            "    if seed == 0:\n",
+            "        perm = topological_sort(dm.datasets[0].dag)\n",
+            "    else:\n",
+            "        random.seed(seed)\n",
+            "        perm = list(range(len(in_features)))\n",
+            "        random.shuffle(perm)\n",
+            "    score = backward_score(perm, dm.datasets[0].dag)\n",
+            "    FIXED_PERMUTATION[f'seed_{seed}' if seed else 'correct'] = [perm,score]\n",
+            "    print(perm, \"backward score:\", score)\n"
+         ]
+      },
+      {
+         "cell_type": "code",
+         "execution_count": 4,
+         "metadata": {},
+         "outputs": [
+            {
+               "name": "stderr",
+               "output_type": "stream",
+               "text": [
+                  "GPU available: False, used: False\n",
+                  "TPU available: False, using: 0 TPU cores\n",
+                  "IPU available: False, using: 0 IPUs\n",
+                  "HPU available: False, using: 0 HPUs\n"
+               ]
+            },
+            {
+               "name": "stdout",
+               "output_type": "stream",
+               "text": [
+                  "Running experiment with permutation [[0, 4, 7, 5, 1, 6, 3, 2], 0.25]\n"
+               ]
+            },
+            {
+               "name": "stderr",
+               "output_type": "stream",
+               "text": [
+                  "\n",
+                  "  | Name  | Type                   | Params\n",
+                  "-------------------------------------------------\n",
+                  "0 | model | SinkhornOrderDiscovery | 677 K \n",
+                  "-------------------------------------------------\n",
+                  "677 K     Trainable params\n",
+                  "0         Non-trainable params\n",
+                  "677 K     Total params\n",
+                  "2.711     Total estimated model params size (MB)\n"
+               ]
+            },
+            {
+               "data": {
+                  "application/vnd.jupyter.widget-view+json": {
+                     "model_id": "f2cbfd5c44aa468da7788c2f01c42168",
+                     "version_major": 2,
+                     "version_minor": 0
+                  },
+                  "text/plain": [
+                     "Sanity Checking: 0it [00:00, ?it/s]"
+                  ]
+               },
+               "metadata": {},
+               "output_type": "display_data"
+            },
+            {
+               "data": {
+                  "application/vnd.jupyter.widget-view+json": {
+                     "model_id": "b99eb2fa00034ab2a5714d520f5bfe30",
+                     "version_major": 2,
+                     "version_minor": 0
+                  },
+                  "text/plain": [
+                     "Training: 0it [00:00, ?it/s]"
+                  ]
+               },
+               "metadata": {},
+               "output_type": "display_data"
+            },
+            {
+               "name": "stderr",
+               "output_type": "stream",
+               "text": [
+                  "`Trainer.fit` stopped: `max_epochs=43` reached.\n",
+                  "GPU available: False, used: False\n",
+                  "TPU available: False, using: 0 TPU cores\n",
+                  "IPU available: False, using: 0 IPUs\n",
+                  "HPU available: False, using: 0 HPUs\n"
+               ]
+            },
+            {
+               "name": "stdout",
+               "output_type": "stream",
+               "text": [
+                  "Finished training on [[0, 4, 7, 5, 1, 6, 3, 2], 0.25] with loss: 4.6111249923706055\n",
+                  "Running experiment with permutation [[1, 0, 2, 5, 3, 4, 6, 7], 0.5]\n"
+               ]
+            },
+            {
+               "name": "stderr",
+               "output_type": "stream",
+               "text": [
+                  "\n",
+                  "  | Name  | Type                   | Params\n",
+                  "-------------------------------------------------\n",
+                  "0 | model | SinkhornOrderDiscovery | 677 K \n",
+                  "-------------------------------------------------\n",
+                  "677 K     Trainable params\n",
+                  "0         Non-trainable params\n",
+                  "677 K     Total params\n",
+                  "2.711     Total estimated model params size (MB)\n"
+               ]
+            },
+            {
+               "data": {
+                  "application/vnd.jupyter.widget-view+json": {
+                     "model_id": "6012e3d7e1c44a8cbdaa0ca630f3073c",
+                     "version_major": 2,
+                     "version_minor": 0
+                  },
+                  "text/plain": [
+                     "Sanity Checking: 0it [00:00, ?it/s]"
+                  ]
+               },
+               "metadata": {},
+               "output_type": "display_data"
+            },
+            {
+               "data": {
+                  "application/vnd.jupyter.widget-view+json": {
+                     "model_id": "0abafe53438a4c5da974eaef08b95600",
+                     "version_major": 2,
+                     "version_minor": 0
+                  },
+                  "text/plain": [
+                     "Training: 0it [00:00, ?it/s]"
+                  ]
+               },
+               "metadata": {},
+               "output_type": "display_data"
+            },
+            {
+               "name": "stderr",
+               "output_type": "stream",
+               "text": [
+                  "`Trainer.fit` stopped: `max_epochs=43` reached.\n",
+                  "GPU available: False, used: False\n",
+                  "TPU available: False, using: 0 TPU cores\n",
+                  "IPU available: False, using: 0 IPUs\n",
+                  "HPU available: False, using: 0 HPUs\n"
+               ]
+            },
+            {
+               "name": "stdout",
+               "output_type": "stream",
+               "text": [
+                  "Finished training on [[1, 0, 2, 5, 3, 4, 6, 7], 0.5] with loss: 4.6557512283325195\n",
+                  "Running experiment with permutation [[6, 7, 5, 3, 4, 0, 1, 2], 0.375]\n"
+               ]
+            },
+            {
+               "name": "stderr",
+               "output_type": "stream",
+               "text": [
+                  "\n",
+                  "  | Name  | Type                   | Params\n",
+                  "-------------------------------------------------\n",
+                  "0 | model | SinkhornOrderDiscovery | 677 K \n",
+                  "-------------------------------------------------\n",
+                  "677 K     Trainable params\n",
+                  "0         Non-trainable params\n",
+                  "677 K     Total params\n",
+                  "2.711     Total estimated model params size (MB)\n"
+               ]
+            },
+            {
+               "data": {
+                  "application/vnd.jupyter.widget-view+json": {
+                     "model_id": "ee60c50190ee41aeba624a45b862989c",
+                     "version_major": 2,
+                     "version_minor": 0
+                  },
+                  "text/plain": [
+                     "Sanity Checking: 0it [00:00, ?it/s]"
+                  ]
+               },
+               "metadata": {},
+               "output_type": "display_data"
+            },
+            {
+               "data": {
+                  "application/vnd.jupyter.widget-view+json": {
+                     "model_id": "21b456964929404e8d2b9b6981f17c82",
+                     "version_major": 2,
+                     "version_minor": 0
+                  },
+                  "text/plain": [
+                     "Training: 0it [00:00, ?it/s]"
+                  ]
+               },
+               "metadata": {},
+               "output_type": "display_data"
+            },
+            {
+               "name": "stderr",
+               "output_type": "stream",
+               "text": [
+                  "`Trainer.fit` stopped: `max_epochs=43` reached.\n",
+                  "GPU available: False, used: False\n",
+                  "TPU available: False, using: 0 TPU cores\n",
+                  "IPU available: False, using: 0 IPUs\n",
+                  "HPU available: False, using: 0 HPUs\n"
+               ]
+            },
+            {
+               "name": "stdout",
+               "output_type": "stream",
+               "text": [
+                  "Finished training on [[6, 7, 5, 3, 4, 0, 1, 2], 0.375] with loss: 4.504185676574707\n",
+                  "Running experiment with permutation [[6, 0, 4, 3, 7, 1, 5, 2], 0.375]\n"
+               ]
+            },
+            {
+               "name": "stderr",
+               "output_type": "stream",
+               "text": [
+                  "\n",
+                  "  | Name  | Type                   | Params\n",
+                  "-------------------------------------------------\n",
+                  "0 | model | SinkhornOrderDiscovery | 677 K \n",
+                  "-------------------------------------------------\n",
+                  "677 K     Trainable params\n",
+                  "0         Non-trainable params\n",
+                  "677 K     Total params\n",
+                  "2.711     Total estimated model params size (MB)\n"
+               ]
+            },
+            {
+               "data": {
+                  "application/vnd.jupyter.widget-view+json": {
+                     "model_id": "8413ddfd53564a3098a8ec481d6279b2",
+                     "version_major": 2,
+                     "version_minor": 0
+                  },
+                  "text/plain": [
+                     "Sanity Checking: 0it [00:00, ?it/s]"
+                  ]
+               },
+               "metadata": {},
+               "output_type": "display_data"
+            },
+            {
+               "data": {
+                  "application/vnd.jupyter.widget-view+json": {
+                     "model_id": "f5c1533509604e0bb270adac3634a122",
+                     "version_major": 2,
+                     "version_minor": 0
+                  },
+                  "text/plain": [
+                     "Training: 0it [00:00, ?it/s]"
+                  ]
+               },
+               "metadata": {},
+               "output_type": "display_data"
+            },
+            {
+               "name": "stderr",
+               "output_type": "stream",
+               "text": [
+                  "`Trainer.fit` stopped: `max_epochs=43` reached.\n",
+                  "GPU available: False, used: False\n",
+                  "TPU available: False, using: 0 TPU cores\n",
+                  "IPU available: False, using: 0 IPUs\n",
+                  "HPU available: False, using: 0 HPUs\n"
+               ]
+            },
+            {
+               "name": "stdout",
+               "output_type": "stream",
+               "text": [
+                  "Finished training on [[6, 0, 4, 3, 7, 1, 5, 2], 0.375] with loss: 4.657809734344482\n",
+                  "Running experiment with permutation [[2, 5, 3, 1, 0, 6, 4, 7], 0.5]\n"
+               ]
+            },
+            {
+               "name": "stderr",
+               "output_type": "stream",
+               "text": [
+                  "\n",
+                  "  | Name  | Type                   | Params\n",
+                  "-------------------------------------------------\n",
+                  "0 | model | SinkhornOrderDiscovery | 677 K \n",
+                  "-------------------------------------------------\n",
+                  "677 K     Trainable params\n",
+                  "0         Non-trainable params\n",
+                  "677 K     Total params\n",
+                  "2.711     Total estimated model params size (MB)\n"
+               ]
+            },
+            {
+               "data": {
+                  "application/vnd.jupyter.widget-view+json": {
+                     "model_id": "3c2ff3cbb6944da5aa2ee3853ab00aa7",
+                     "version_major": 2,
+                     "version_minor": 0
+                  },
+                  "text/plain": [
+                     "Sanity Checking: 0it [00:00, ?it/s]"
+                  ]
+               },
+               "metadata": {},
+               "output_type": "display_data"
+            },
+            {
+               "data": {
+                  "application/vnd.jupyter.widget-view+json": {
+                     "model_id": "61dc9f7c64db481bbdfca2185221a7ef",
+                     "version_major": 2,
+                     "version_minor": 0
+                  },
+                  "text/plain": [
+                     "Training: 0it [00:00, ?it/s]"
+                  ]
+               },
+               "metadata": {},
+               "output_type": "display_data"
+            },
+            {
+               "name": "stderr",
+               "output_type": "stream",
+               "text": [
+                  "`Trainer.fit` stopped: `max_epochs=43` reached.\n",
+                  "GPU available: False, used: False\n",
+                  "TPU available: False, using: 0 TPU cores\n",
+                  "IPU available: False, using: 0 IPUs\n",
+                  "HPU available: False, using: 0 HPUs\n"
+               ]
+            },
+            {
+               "name": "stdout",
+               "output_type": "stream",
+               "text": [
+                  "Finished training on [[2, 5, 3, 1, 0, 6, 4, 7], 0.5] with loss: 4.531513214111328\n",
+                  "Running experiment with permutation [[5, 4, 1, 0, 6, 3, 2, 7], 0.0]\n"
+               ]
+            },
+            {
+               "name": "stderr",
+               "output_type": "stream",
+               "text": [
+                  "\n",
+                  "  | Name  | Type                   | Params\n",
+                  "-------------------------------------------------\n",
+                  "0 | model | SinkhornOrderDiscovery | 677 K \n",
+                  "-------------------------------------------------\n",
+                  "677 K     Trainable params\n",
+                  "0         Non-trainable params\n",
+                  "677 K     Total params\n",
+                  "2.711     Total estimated model params size (MB)\n"
+               ]
+            },
+            {
+               "data": {
+                  "application/vnd.jupyter.widget-view+json": {
+                     "model_id": "f9d44ee237a246b4ac13a846ffd3e5c3",
+                     "version_major": 2,
+                     "version_minor": 0
+                  },
+                  "text/plain": [
+                     "Sanity Checking: 0it [00:00, ?it/s]"
+                  ]
+               },
+               "metadata": {},
+               "output_type": "display_data"
+            },
+            {
+               "data": {
+                  "application/vnd.jupyter.widget-view+json": {
+                     "model_id": "9253c5d05acb4c619beafefcd563c8c2",
+                     "version_major": 2,
+                     "version_minor": 0
+                  },
+                  "text/plain": [
+                     "Training: 0it [00:00, ?it/s]"
+                  ]
+               },
+               "metadata": {},
+               "output_type": "display_data"
+            },
+            {
+               "name": "stderr",
+               "output_type": "stream",
+               "text": [
+                  "`Trainer.fit` stopped: `max_epochs=43` reached.\n"
+               ]
+            },
+            {
+               "name": "stdout",
+               "output_type": "stream",
+               "text": [
+                  "Finished training on [[5, 4, 1, 0, 6, 3, 2, 7], 0.0] with loss: 4.327533721923828\n"
+               ]
+            }
+         ],
+         "source": [
+            "\n",
+            "from lightning.pytorch import loggers as pl_loggers\n",
+            "dycode.register_context(torch)\n",
+            "# iterate over all the key item pairs in the dictionary FIXED_PERMUTATION\n",
+            "for VERSION, permutation in FIXED_PERMUTATION.items():\n",
+            "    print(f\"Running experiment with permutation {permutation}\")\n",
+            "    \n",
+            "\n",
+            "    logger = pl_loggers.tensorboard.TensorBoardLogger(\"lightning_logs\", name=\"sanity_check\", version=VERSION)\n",
+            "\n",
+            "    # set callbacks for the trainer\n",
+            "    callbacks = [\n",
+            "        # monitor the learning rate (log to tensorboard)\n",
+            "        lightning.pytorch.callbacks.LearningRateMonitor(logging_interval=\"epoch\"),\n",
+            "    ]\n",
+            "\n",
+            "    trainer = lightning.Trainer(\n",
+            "        # accelerator=\"mps\",  # remove this line to run on CPU\n",
+            "        callbacks=callbacks,\n",
+            "        # precision=16, # for mixed precision training\n",
+            "        # gradient_clip_val=1.0,\n",
+            "        # gradient_clip_algorithm=\"value\",\n",
+            "        max_epochs=43,\n",
+            "        track_grad_norm=\"inf\",\n",
+            "        log_every_n_steps=1,\n",
+            "        logger=logger,\n",
+            "        # overfit_batches=3,\n",
+            "        # detect_anomaly=True,\n",
+            "    )\n",
+            "\n",
+            "    # Extract the category sizes\n",
+            "    in_features = dm.train_data[0].features_values\n",
+            "\n",
+            "\n",
+            "    # torch.autograd.set_detect_anomaly(True)\n",
+            "    tm = OrderedTrainingModule(\n",
+            "        in_covariate_features=in_features,\n",
+            "        hidden_features_per_covariate=[\n",
+            "            [128 for i in range(len(in_features))],\n",
+            "            [64 for i in range(len(in_features))],\n",
+            "            [32 for i in range(len(in_features))],\n",
+            "        ],\n",
+            "        gamma_scaling=1,\n",
+            "        fixed_permutation=permutation[0],\n",
+            "        log_permutation=False,\n",
+            "        batch_norm=False,\n",
+            "        criterion_args= dict(\n",
+            "            terms=[\n",
+            "                \"ocd.training.terms.OrderedLikelihoodTerm\",\n",
+            "                # \"ocd.training.terms.PermanentMatrixPenalizer\",\n",
+            "                dict(\n",
+            "                    name=\"norm(gamma)\",\n",
+            "                    term_function='lambda training_module: training_module.model.Gamma.norm(float(\"inf\"))',\n",
+            "                    factor=0,\n",
+            "                ),\n",
+            "                dict(\n",
+            "                    name=\"norm(layers)\",\n",
+            "                    term_function='lambda training_module: max([layer.linear.weight.norm(float(\"inf\")) for layer in training_module.model.made.layers])',\n",
+            "                    factor=0,\n",
+            "                ),\n",
+            "            ],\n",
+            "            regularizations=[\n",
+            "                    dict(\n",
+            "                        name=\"nothing\",\n",
+            "                        term_function=\"lambda batch: torch.zeros(1, device=batch[0].device)\",\n",
+            "                        factor=\"def factor(training_module, results_dict):\\n\\ttraining_module.loss = results_dict['loss']\\n\\treturn 0\",\n",
+            "                    ),\n",
+            "            ],\n",
+            "        ),\n",
+            "        noise_factor=0,\n",
+            "        optimizer=['torch.optim.Adam', 'torch.optim.Adam'],\n",
+            "        optimizer_parameters=['model.made', 'model.Gamma'],\n",
+            "        optimizer_args=[\n",
+            "            dict(\n",
+            "                weight_decay=0.0001,\n",
+            "            ),\n",
+            "            dict()\n",
+            "        ],\n",
+            "        optimizer_is_active=[\n",
+            "            'lambda training_module: training_module.current_epoch % 10 < 10',\n",
+            "            'lambda training_module: training_module.current_epoch % 10 < 10',\n",
+            "        ],\n",
+            "        tau_scheduler=\"lambda training_module: max(0.0001, 0.5 * 0.99 ** (training_module.current_epoch // 1000))\",\n",
+            "        n_sinkhorn_scheduler=\"lambda training_module: min(120, max(60, 60 + ((training_module.current_epoch - 60) // 10)))\",\n",
+            "        lr=0.001,\n",
+            "        scheduler=\"torch.optim.lr_scheduler.ExponentialLR\",\n",
+            "        scheduler_interval=\"epoch\",\n",
+            "        scheduler_args={\"gamma\": 0.999},\n",
+            "    )\n",
+            "    try:\n",
+            "        trainer.fit(tm, dm)\n",
+            "    except KeyboardInterrupt:\n",
+            "        print(\"Keyboard interrupt detected, stopping training\")\n",
+            "    print(f\"Finished training on {permutation} with loss: {tm.loss}\")\n"
+         ]
+      }
    ],
-   "source": [
-    "import random\n",
-    "from ocd.utils import topological_sort\n",
-    "from ocd.evaluation import backward_score\n",
-    "\n",
-    "# Set to false if you want a quick run using the whole model\n",
-    "prompt = True\n",
-    "\n",
-    "# Set the permutation to be used, use the seed to switch between permutations\n",
-    "\n",
-    "prompt_text = \"[LIST OF INTEGERS] create a set of random permutations that is fixed and obtained from the input seeds. (camma seperated)\\n\"\n",
-    "prompt_text += \"When you enter seed=0 it will produce the correct ordering\\n\"\n",
-    "prompt_text += \"Enter option: \"\n",
-    "resp = 'whole' if not prompt else input(prompt_text)\n",
-    "\n",
-    "# perform trimming on a string x to remove all spaces\n",
-    "seeds = [int(x.replace(' ', '')) for x in resp.split(',')]\n",
-    "print(\"permutations being used:\\n\")\n",
-    "FIXED_PERMUTATION = {}\n",
-    "for seed in seeds:\n",
-    "    if seed == 0:\n",
-    "        perm = topological_sort(dm.datasets[0].dag)\n",
-    "    else:\n",
-    "        random.seed(seed)\n",
-    "        perm = list(range(len(in_features)))\n",
-    "        random.shuffle(perm)\n",
-    "    score = backward_score(perm, dm.datasets[0].dag)\n",
-    "    FIXED_PERMUTATION[f'seed_{seed}' if seed else 'correct'] = [perm,score]\n",
-    "    print(perm, \"backward score:\", score)\n"
-   ]
-  },
-  {
-   "cell_type": "code",
-   "execution_count": 4,
-   "metadata": {},
-<<<<<<< HEAD
-=======
-   "outputs": [],
-   "source": [
-    "# set torch.anomaly_detection(True) to debug\n",
-    "import torch\n",
-    "\n",
-    "# Extract the category sizes\n",
-    "in_features = dm.train_data[0].features_values\n",
-    "\n",
-    "\n",
-    "# torch.autograd.set_detect_anomaly(True)\n",
-    "tm = OrderedTrainingModule(\n",
-    "    in_covariate_features=in_features,\n",
-    "    hidden_features_per_covariate=[\n",
-    "        [128 for i in range(len(in_features))],\n",
-    "        [64 for i in range(len(in_features))],\n",
-    "        [32 for i in range(len(in_features))],\n",
-    "    ],\n",
-    "    gamma_scaling=1,\n",
-    "    fixed_permutation=FIXED_PERMUTATION,\n",
-    "    log_permutation=True,\n",
-    "    log_permutation_freq=1,\n",
-    "    batch_norm=False,\n",
-    "    criterion_args=dict(\n",
-    "        terms=[\n",
-    "            \"ocd.training.terms.OrderedLikelihoodTerm\",\n",
-    "            dict(\n",
-    "                name=\"norm(gamma)\",\n",
-    "                term_function='lambda training_module: training_module.model.Gamma.norm(float(\"inf\"))',\n",
-    "                factor=0,\n",
-    "            ),\n",
-    "            dict(\n",
-    "                name=\"norm(layers)\",\n",
-    "                term_function='lambda training_module: max([layer.linear.weight.norm(float(\"inf\")) for layer in training_module.model.made.layers])',\n",
-    "                factor=0,\n",
-    "            ),\n",
-    "        ]\n",
-    "    ),\n",
-    "    noise_factor=5,\n",
-    "    optimizer=['torch.optim.Adam', 'torch.optim.Adam'],\n",
-    "    optimizer_parameters=['model.made', 'model.Gamma'],\n",
-    "    optimizer_args=[\n",
-    "        dict(\n",
-    "            weight_decay=0.0001,\n",
-    "        ),\n",
-    "        dict()\n",
-    "    ],\n",
-    "    optimizer_is_active=[\n",
-    "        'lambda training_module: training_module.current_epoch % 10 < 10',\n",
-    "        'lambda training_module: training_module.current_epoch % 10 < 10',\n",
-    "    ],\n",
-    "    tau_scheduler=\"lambda training_module: max(0.0001, 0.5 * 0.99 ** (training_module.current_epoch // 1))\",\n",
-    "    n_sinkhorn_scheduler=\"lambda training_module: min(120, max(60, 60 + ((training_module.current_epoch - 60) // 10)))\",\n",
-    "    lr=0.001,\n",
-    "    scheduler=\"torch.optim.lr_scheduler.ExponentialLR\",\n",
-    "    scheduler_interval=\"epoch\",\n",
-    "    scheduler_args={\"gamma\": 0.999},\n",
-    ")\n"
-   ]
-  },
-  {
-   "cell_type": "code",
-   "execution_count": 5,
-   "metadata": {},
->>>>>>> b5fd014a
-   "outputs": [
-    {
-     "name": "stderr",
-     "output_type": "stream",
-     "text": [
-      "GPU available: False, used: False\n",
-      "TPU available: False, using: 0 TPU cores\n",
-      "IPU available: False, using: 0 IPUs\n",
-      "HPU available: False, using: 0 HPUs\n"
-     ]
-    },
-    {
-     "name": "stdout",
-     "output_type": "stream",
-     "text": [
-      "Running experiment with permutation [[0, 4, 7, 5, 1, 6, 3, 2], 0.25]\n"
-     ]
-    },
-    {
-     "name": "stderr",
-     "output_type": "stream",
-     "text": [
-      "\n",
-      "  | Name  | Type                   | Params\n",
-      "-------------------------------------------------\n",
-      "0 | model | SinkhornOrderDiscovery | 677 K \n",
-      "-------------------------------------------------\n",
-      "677 K     Trainable params\n",
-      "0         Non-trainable params\n",
-      "677 K     Total params\n",
-      "2.711     Total estimated model params size (MB)\n"
-     ]
-    },
-    {
-     "data": {
-      "application/vnd.jupyter.widget-view+json": {
-       "model_id": "f2cbfd5c44aa468da7788c2f01c42168",
-       "version_major": 2,
-       "version_minor": 0
-      },
-      "text/plain": [
-       "Sanity Checking: 0it [00:00, ?it/s]"
-      ]
-     },
-     "metadata": {},
-     "output_type": "display_data"
-    },
-    {
-     "data": {
-      "application/vnd.jupyter.widget-view+json": {
-       "model_id": "b99eb2fa00034ab2a5714d520f5bfe30",
-       "version_major": 2,
-       "version_minor": 0
-      },
-      "text/plain": [
-       "Training: 0it [00:00, ?it/s]"
-      ]
-     },
-     "metadata": {},
-     "output_type": "display_data"
-    },
-    {
-     "name": "stderr",
-     "output_type": "stream",
-     "text": [
-      "`Trainer.fit` stopped: `max_epochs=43` reached.\n",
-      "GPU available: False, used: False\n",
-      "TPU available: False, using: 0 TPU cores\n",
-      "IPU available: False, using: 0 IPUs\n",
-      "HPU available: False, using: 0 HPUs\n"
-     ]
-    },
-    {
-     "name": "stdout",
-     "output_type": "stream",
-     "text": [
-      "Finished training on [[0, 4, 7, 5, 1, 6, 3, 2], 0.25] with loss: 4.6111249923706055\n",
-      "Running experiment with permutation [[1, 0, 2, 5, 3, 4, 6, 7], 0.5]\n"
-     ]
-    },
-    {
-     "name": "stderr",
-     "output_type": "stream",
-     "text": [
-      "\n",
-      "  | Name  | Type                   | Params\n",
-      "-------------------------------------------------\n",
-      "0 | model | SinkhornOrderDiscovery | 677 K \n",
-      "-------------------------------------------------\n",
-      "677 K     Trainable params\n",
-      "0         Non-trainable params\n",
-      "677 K     Total params\n",
-      "2.711     Total estimated model params size (MB)\n"
-     ]
-    },
-    {
-     "data": {
-      "application/vnd.jupyter.widget-view+json": {
-       "model_id": "6012e3d7e1c44a8cbdaa0ca630f3073c",
-       "version_major": 2,
-       "version_minor": 0
-      },
-      "text/plain": [
-       "Sanity Checking: 0it [00:00, ?it/s]"
-      ]
-     },
-     "metadata": {},
-     "output_type": "display_data"
-    },
-    {
-     "data": {
-      "application/vnd.jupyter.widget-view+json": {
-       "model_id": "0abafe53438a4c5da974eaef08b95600",
-       "version_major": 2,
-       "version_minor": 0
-      },
-      "text/plain": [
-       "Training: 0it [00:00, ?it/s]"
-      ]
-     },
-     "metadata": {},
-     "output_type": "display_data"
-    },
-    {
-     "name": "stderr",
-     "output_type": "stream",
-     "text": [
-      "`Trainer.fit` stopped: `max_epochs=43` reached.\n",
-      "GPU available: False, used: False\n",
-      "TPU available: False, using: 0 TPU cores\n",
-      "IPU available: False, using: 0 IPUs\n",
-      "HPU available: False, using: 0 HPUs\n"
-     ]
-    },
-    {
-     "name": "stdout",
-     "output_type": "stream",
-     "text": [
-      "Finished training on [[1, 0, 2, 5, 3, 4, 6, 7], 0.5] with loss: 4.6557512283325195\n",
-      "Running experiment with permutation [[6, 7, 5, 3, 4, 0, 1, 2], 0.375]\n"
-     ]
-    },
-    {
-     "name": "stderr",
-     "output_type": "stream",
-     "text": [
-      "\n",
-      "  | Name  | Type                   | Params\n",
-      "-------------------------------------------------\n",
-      "0 | model | SinkhornOrderDiscovery | 677 K \n",
-      "-------------------------------------------------\n",
-      "677 K     Trainable params\n",
-      "0         Non-trainable params\n",
-      "677 K     Total params\n",
-      "2.711     Total estimated model params size (MB)\n"
-     ]
-    },
-    {
-     "data": {
-      "application/vnd.jupyter.widget-view+json": {
-       "model_id": "ee60c50190ee41aeba624a45b862989c",
-       "version_major": 2,
-       "version_minor": 0
-      },
-      "text/plain": [
-       "Sanity Checking: 0it [00:00, ?it/s]"
-      ]
-     },
-     "metadata": {},
-     "output_type": "display_data"
-    },
-    {
-     "data": {
-      "application/vnd.jupyter.widget-view+json": {
-       "model_id": "21b456964929404e8d2b9b6981f17c82",
-       "version_major": 2,
-       "version_minor": 0
-      },
-      "text/plain": [
-       "Training: 0it [00:00, ?it/s]"
-      ]
-     },
-     "metadata": {},
-     "output_type": "display_data"
-    },
-    {
-     "name": "stderr",
-     "output_type": "stream",
-     "text": [
-      "`Trainer.fit` stopped: `max_epochs=43` reached.\n",
-      "GPU available: False, used: False\n",
-      "TPU available: False, using: 0 TPU cores\n",
-      "IPU available: False, using: 0 IPUs\n",
-      "HPU available: False, using: 0 HPUs\n"
-     ]
-    },
-    {
-     "name": "stdout",
-     "output_type": "stream",
-     "text": [
-      "Finished training on [[6, 7, 5, 3, 4, 0, 1, 2], 0.375] with loss: 4.504185676574707\n",
-      "Running experiment with permutation [[6, 0, 4, 3, 7, 1, 5, 2], 0.375]\n"
-     ]
-    },
-    {
-     "name": "stderr",
-     "output_type": "stream",
-     "text": [
-      "\n",
-      "  | Name  | Type                   | Params\n",
-      "-------------------------------------------------\n",
-      "0 | model | SinkhornOrderDiscovery | 677 K \n",
-      "-------------------------------------------------\n",
-      "677 K     Trainable params\n",
-      "0         Non-trainable params\n",
-      "677 K     Total params\n",
-      "2.711     Total estimated model params size (MB)\n"
-     ]
-    },
-    {
-     "data": {
-      "application/vnd.jupyter.widget-view+json": {
-       "model_id": "8413ddfd53564a3098a8ec481d6279b2",
-       "version_major": 2,
-       "version_minor": 0
-      },
-      "text/plain": [
-       "Sanity Checking: 0it [00:00, ?it/s]"
-      ]
-     },
-     "metadata": {},
-     "output_type": "display_data"
-    },
-    {
-     "data": {
-      "application/vnd.jupyter.widget-view+json": {
-       "model_id": "f5c1533509604e0bb270adac3634a122",
-       "version_major": 2,
-       "version_minor": 0
-      },
-      "text/plain": [
-       "Training: 0it [00:00, ?it/s]"
-      ]
-     },
-     "metadata": {},
-     "output_type": "display_data"
-    },
-    {
-     "name": "stderr",
-     "output_type": "stream",
-     "text": [
-      "`Trainer.fit` stopped: `max_epochs=43` reached.\n",
-      "GPU available: False, used: False\n",
-      "TPU available: False, using: 0 TPU cores\n",
-      "IPU available: False, using: 0 IPUs\n",
-      "HPU available: False, using: 0 HPUs\n"
-     ]
-    },
-    {
-     "name": "stdout",
-     "output_type": "stream",
-     "text": [
-      "Finished training on [[6, 0, 4, 3, 7, 1, 5, 2], 0.375] with loss: 4.657809734344482\n",
-      "Running experiment with permutation [[2, 5, 3, 1, 0, 6, 4, 7], 0.5]\n"
-     ]
-    },
-    {
-     "name": "stderr",
-     "output_type": "stream",
-     "text": [
-      "\n",
-      "  | Name  | Type                   | Params\n",
-      "-------------------------------------------------\n",
-      "0 | model | SinkhornOrderDiscovery | 677 K \n",
-      "-------------------------------------------------\n",
-      "677 K     Trainable params\n",
-      "0         Non-trainable params\n",
-      "677 K     Total params\n",
-      "2.711     Total estimated model params size (MB)\n"
-     ]
-    },
-    {
-     "data": {
-      "application/vnd.jupyter.widget-view+json": {
-       "model_id": "3c2ff3cbb6944da5aa2ee3853ab00aa7",
-       "version_major": 2,
-       "version_minor": 0
-      },
-      "text/plain": [
-       "Sanity Checking: 0it [00:00, ?it/s]"
-      ]
-     },
-     "metadata": {},
-     "output_type": "display_data"
-    },
-    {
-     "data": {
-      "application/vnd.jupyter.widget-view+json": {
-       "model_id": "61dc9f7c64db481bbdfca2185221a7ef",
-       "version_major": 2,
-       "version_minor": 0
-      },
-      "text/plain": [
-       "Training: 0it [00:00, ?it/s]"
-      ]
-     },
-     "metadata": {},
-     "output_type": "display_data"
-    },
-    {
-     "name": "stderr",
-     "output_type": "stream",
-     "text": [
-      "`Trainer.fit` stopped: `max_epochs=43` reached.\n",
-      "GPU available: False, used: False\n",
-      "TPU available: False, using: 0 TPU cores\n",
-      "IPU available: False, using: 0 IPUs\n",
-      "HPU available: False, using: 0 HPUs\n"
-     ]
-    },
-    {
-     "name": "stdout",
-     "output_type": "stream",
-     "text": [
-      "Finished training on [[2, 5, 3, 1, 0, 6, 4, 7], 0.5] with loss: 4.531513214111328\n",
-      "Running experiment with permutation [[5, 4, 1, 0, 6, 3, 2, 7], 0.0]\n"
-     ]
-    },
-    {
-     "name": "stderr",
-     "output_type": "stream",
-     "text": [
-      "\n",
-      "  | Name  | Type                   | Params\n",
-      "-------------------------------------------------\n",
-      "0 | model | SinkhornOrderDiscovery | 677 K \n",
-      "-------------------------------------------------\n",
-      "677 K     Trainable params\n",
-      "0         Non-trainable params\n",
-      "677 K     Total params\n",
-      "2.711     Total estimated model params size (MB)\n"
-     ]
-    },
-    {
-     "data": {
-      "application/vnd.jupyter.widget-view+json": {
-       "model_id": "f9d44ee237a246b4ac13a846ffd3e5c3",
-       "version_major": 2,
-       "version_minor": 0
-      },
-      "text/plain": [
-       "Sanity Checking: 0it [00:00, ?it/s]"
-      ]
-     },
-     "metadata": {},
-     "output_type": "display_data"
-    },
-    {
-     "data": {
-      "application/vnd.jupyter.widget-view+json": {
-       "model_id": "9253c5d05acb4c619beafefcd563c8c2",
-       "version_major": 2,
-       "version_minor": 0
-      },
-      "text/plain": [
-       "Training: 0it [00:00, ?it/s]"
-      ]
-     },
-     "metadata": {},
-     "output_type": "display_data"
-    },
-    {
-     "name": "stderr",
-     "output_type": "stream",
-     "text": [
-      "`Trainer.fit` stopped: `max_epochs=43` reached.\n"
-     ]
-    },
-    {
-     "name": "stdout",
-     "output_type": "stream",
-     "text": [
-      "Finished training on [[5, 4, 1, 0, 6, 3, 2, 7], 0.0] with loss: 4.327533721923828\n"
-     ]
-    }
-   ],
-   "source": [
-    "\n",
-    "from lightning.pytorch import loggers as pl_loggers\n",
-    "dycode.register_context(torch)\n",
-    "# iterate over all the key item pairs in the dictionary FIXED_PERMUTATION\n",
-    "for VERSION, permutation in FIXED_PERMUTATION.items():\n",
-    "    print(f\"Running experiment with permutation {permutation}\")\n",
-    "    \n",
-    "\n",
-    "    logger = pl_loggers.tensorboard.TensorBoardLogger(\"lightning_logs\", name=\"sanity_check\", version=VERSION)\n",
-    "\n",
-    "    # set callbacks for the trainer\n",
-    "    callbacks = [\n",
-    "        # monitor the learning rate (log to tensorboard)\n",
-    "        lightning.pytorch.callbacks.LearningRateMonitor(logging_interval=\"epoch\"),\n",
-    "    ]\n",
-    "\n",
-    "    trainer = lightning.Trainer(\n",
-    "        # accelerator=\"mps\",  # remove this line to run on CPU\n",
-    "        callbacks=callbacks,\n",
-    "        # precision=16, # for mixed precision training\n",
-    "        # gradient_clip_val=1.0,\n",
-    "        # gradient_clip_algorithm=\"value\",\n",
-    "        max_epochs=43,\n",
-    "        track_grad_norm=\"inf\",\n",
-    "        log_every_n_steps=1,\n",
-    "        logger=logger,\n",
-    "        # overfit_batches=3,\n",
-    "        # detect_anomaly=True,\n",
-    "    )\n",
-    "\n",
-    "    # Extract the category sizes\n",
-    "    in_features = dm.train_data[0].features_values\n",
-    "\n",
-    "\n",
-    "    # torch.autograd.set_detect_anomaly(True)\n",
-    "    tm = OrderedTrainingModule(\n",
-    "        in_covariate_features=in_features,\n",
-    "        hidden_features_per_covariate=[\n",
-    "            [128 for i in range(len(in_features))],\n",
-    "            [64 for i in range(len(in_features))],\n",
-    "            [32 for i in range(len(in_features))],\n",
-    "        ],\n",
-    "        gamma_scaling=1,\n",
-    "        fixed_permutation=permutation[0],\n",
-    "        log_permutation=False,\n",
-    "        batch_norm=False,\n",
-    "        criterion_args= dict(\n",
-    "            terms=[\n",
-    "                \"ocd.training.terms.OrderedLikelihoodTerm\",\n",
-    "                # \"ocd.training.terms.PermanentMatrixPenalizer\",\n",
-    "                dict(\n",
-    "                    name=\"norm(gamma)\",\n",
-    "                    term_function='lambda training_module: training_module.model.Gamma.norm(float(\"inf\"))',\n",
-    "                    factor=0,\n",
-    "                ),\n",
-    "                dict(\n",
-    "                    name=\"norm(layers)\",\n",
-    "                    term_function='lambda training_module: max([layer.linear.weight.norm(float(\"inf\")) for layer in training_module.model.made.layers])',\n",
-    "                    factor=0,\n",
-    "                ),\n",
-    "            ],\n",
-    "            regularizations=[\n",
-    "                    dict(\n",
-    "                        name=\"nothing\",\n",
-    "                        term_function=\"lambda batch: torch.zeros(1, device=batch[0].device)\",\n",
-    "                        factor=\"def factor(training_module, results_dict):\\n\\ttraining_module.loss = results_dict['loss']\\n\\treturn 0\",\n",
-    "                    ),\n",
-    "            ],\n",
-    "        ),\n",
-    "        noise_factor=0,\n",
-    "        optimizer=['torch.optim.Adam', 'torch.optim.Adam'],\n",
-    "        optimizer_parameters=['model.made', 'model.Gamma'],\n",
-    "        optimizer_args=[\n",
-    "            dict(\n",
-    "                weight_decay=0.0001,\n",
-    "            ),\n",
-    "            dict()\n",
-    "        ],\n",
-    "        optimizer_is_active=[\n",
-    "            'lambda training_module: training_module.current_epoch % 10 < 10',\n",
-    "            'lambda training_module: training_module.current_epoch % 10 < 10',\n",
-    "        ],\n",
-    "        tau_scheduler=\"lambda training_module: max(0.0001, 0.5 * 0.99 ** (training_module.current_epoch // 1000))\",\n",
-    "        n_sinkhorn_scheduler=\"lambda training_module: min(120, max(60, 60 + ((training_module.current_epoch - 60) // 10)))\",\n",
-    "        lr=0.001,\n",
-    "        scheduler=\"torch.optim.lr_scheduler.ExponentialLR\",\n",
-    "        scheduler_interval=\"epoch\",\n",
-    "        scheduler_args={\"gamma\": 0.999},\n",
-    "    )\n",
-    "    try:\n",
-    "        trainer.fit(tm, dm)\n",
-    "    except KeyboardInterrupt:\n",
-    "        print(\"Keyboard interrupt detected, stopping training\")\n",
-    "    print(f\"Finished training on {permutation} with loss: {tm.loss}\")\n"
-   ]
-  }
- ],
- "metadata": {
-  "kernelspec": {
-   "display_name": "causal",
-   "language": "python",
-   "name": "python3"
-  },
-  "language_info": {
-   "codemirror_mode": {
-    "name": "ipython",
-    "version": 3
+   "metadata": {
+      "kernelspec": {
+         "display_name": "causal",
+         "language": "python",
+         "name": "python3"
+      },
+      "language_info": {
+         "codemirror_mode": {
+            "name": "ipython",
+            "version": 3
+         },
+         "file_extension": ".py",
+         "mimetype": "text/x-python",
+         "name": "python",
+         "nbconvert_exporter": "python",
+         "pygments_lexer": "ipython3",
+         "version": "3.9.15 (main, Oct 11 2022, 21:39:54) \n[Clang 14.0.0 (clang-1400.0.29.102)]"
+      },
+      "orig_nbformat": 4,
+      "vscode": {
+         "interpreter": {
+            "hash": "5a2f498358c3663e2e3193e62762a23cd9e21c3899e1ed9b7a4dc1ddd6985d97"
+         }
+      }
    },
-   "file_extension": ".py",
-   "mimetype": "text/x-python",
-   "name": "python",
-   "nbconvert_exporter": "python",
-   "pygments_lexer": "ipython3",
-   "version": "3.9.15 (main, Oct 11 2022, 21:39:54) \n[Clang 14.0.0 (clang-1400.0.29.102)]"
-  },
-  "orig_nbformat": 4,
-  "vscode": {
-   "interpreter": {
-    "hash": "5a2f498358c3663e2e3193e62762a23cd9e21c3899e1ed9b7a4dc1ddd6985d97"
-   }
-  }
- },
- "nbformat": 4,
- "nbformat_minor": 2
+   "nbformat": 4,
+   "nbformat_minor": 2
 }